--- conflicted
+++ resolved
@@ -140,19 +140,17 @@
   const [extractedInfo, setExtractedInfo] = useState<ExtractedTravelInfo | null>(null);
   const [isExtracting, setIsExtracting] = useState(false);
   const [extractionTimeout, setExtractionTimeout] = useState<NodeJS.Timeout | null>(null);
-<<<<<<< HEAD
   
   // Turnstile configuration - bypass if not configured (e.g., in preview deployments)
   const isTurnstileEnabled = !!process.env.NEXT_PUBLIC_TURNSTILE_SITE_KEY;
   const [turnstileToken, setTurnstileToken] = useState<string | null>(
     isTurnstileEnabled ? null : 'bypass-dev' // Auto-bypass if Turnstile not configured
   );
-=======
-  const [turnstileToken, setTurnstileToken] = useState<string | null>(null);
+  
+  // Security alert state (from main branch)
   const [showSecurityAlert, setShowSecurityAlert] = useState(false);
   const [securityAlertMessage, setSecurityAlertMessage] = useState<string>("");
   const [hasSecurityViolation, setHasSecurityViolation] = useState(false);
->>>>>>> 6fb02219
   
   // Ref for the submit button to enable auto-scroll
   const submitButtonRef = useRef<HTMLButtonElement>(null);
